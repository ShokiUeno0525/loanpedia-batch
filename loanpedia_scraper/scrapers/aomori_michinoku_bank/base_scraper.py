<<<<<<< HEAD
# -*- coding: utf-8 -*-
"""
青森みちのく銀行スクレイピング共通基盤

すべてのスクレイパーが継承する基底クラスと共通ユーティリティ
card.pyの改善された抽出ロジックを基準とした実装
"""

import hashlib
import re
import requests
from bs4 import BeautifulSoup
from datetime import datetime
import logging
from abc import ABC, abstractmethod
from typing import Dict, List, Tuple, Optional, Any

logger = logging.getLogger(__name__)


class BaseLoanScraper(ABC):
    """
    青森みちのく銀行のローン情報スクレイピング基底クラス
    
    共通の抽出ロジックと設定を提供し、各ローン商品固有の処理は
    継承クラスでオーバーライドする
    """

    def __init__(self, institution_code: str = "0117"):
        self.institution_code = institution_code
        self.institution_name = "青森みちのく銀行"
        self.website_url = "https://www.am-bk.co.jp/"
        self.institution_type = "銀行"
        
        # HTTPセッションの初期化
        self.session = self._create_session()
    
    def _create_session(self) -> requests.Session:
        """共通のHTTPセッションを作成"""
        session = requests.Session()
        session.headers.update({
            "User-Agent": "Mozilla/5.0 (Windows NT 10.0; Win64; x64) AppleWebKit/537.36"
        })
        return session
    
    @abstractmethod
    def get_default_url(self) -> str:
        """各スクレイパー固有のデフォルトURLを返す"""
        pass
    
    @abstractmethod
    def get_loan_type(self) -> str:
        """ローンタイプを返す（例: 'カードローン', '教育ローン', 'マイカーローン'）"""
        pass
    
    @abstractmethod
    def get_loan_category(self) -> str:
        """ローンカテゴリを返す"""
        pass
    
    def get_interest_type(self) -> str:
        """金利タイプを返す（オーバーライド可能）"""
        return "変動金利"
    
    def scrape_loan_info(self, url: Optional[str] = None) -> Dict[str, Any]:
        """
        ローン情報をスクレイピングする共通メソッド
        
        Args:
            url: スクレイピング対象URL（Noneの場合はデフォルトURL使用）
            
        Returns:
            Dict: データモデル準拠の抽出情報
        """
        if url is None:
            url = self.get_default_url()
            
        try:
            response = self.session.get(url, timeout=10)
            response.raise_for_status()
            
            soup = BeautifulSoup(response.content, "html.parser")
            
            # データモデル準拠の基本情報を構築
            item = self._build_base_item(url, response, soup)
            
            # 共通の抽出処理を実行
            self._extract_all_info(soup, item)
            
            return item
            
        except requests.RequestException as e:
            logger.error(f"リクエストエラー: {e}")
            return {"scraping_status": "failed", "error": str(e)}
        except Exception as e:
            logger.error(f"スクレイピングエラー: {e}")
            return {"scraping_status": "failed", "error": str(e)}
    
    def _build_base_item(self, url: str, response: requests.Response, soup: BeautifulSoup) -> Dict[str, Any]:
        """基本項目を構築"""
        return {
            # financial_institutions テーブル用データ
            "institution_code": self.institution_code,
            "institution_name": self.institution_name,
            "website_url": self.website_url,
            "institution_type": self.institution_type,
            
            # raw_loan_data テーブル用データ
            "source_url": url,
            "html_content": response.text,
            "extracted_text": soup.get_text().strip(),
            "content_hash": hashlib.md5(response.text.encode()).hexdigest(),
            "scraping_status": "success",
            "scraped_at": datetime.now().isoformat(),
            
            # loan_products テーブル用の基本データ
            "product_name": self._extract_product_name(soup),
            "loan_type": self.get_loan_type(),
            "category": self.get_loan_category(),
            "interest_type": self.get_interest_type(),
        }
    
    def _extract_all_info(self, soup: BeautifulSoup, item: Dict[str, Any]) -> None:
        """すべての情報を抽出（改良版統合）"""
        # まず改良版構造化抽出を試行
        structured_data = self._extract_structured_content(soup)
        if structured_data:
            item.update(structured_data)
            logger.info("✅ 構造化抽出でデータを取得しました")
        
        # 不足している情報を従来の方法で補完
        if "min_interest_rate" not in item or "max_interest_rate" not in item:
            self._extract_interest_rates(soup, item)
        if "min_loan_amount" not in item or "max_loan_amount" not in item:
            self._extract_loan_amounts(soup, item)
        if "min_loan_term_months" not in item or "max_loan_term_months" not in item:
            self._extract_loan_periods(soup, item)
        
        # その他の情報は従来通り
        self._extract_age_requirements(soup, item)
        self._extract_detailed_requirements(soup, item)
        self._extract_repayment_method(soup, item)
    
    def _extract_product_name(self, soup: BeautifulSoup) -> str:
        """商品名を抽出（共通実装）"""
        # titleタグから抽出
        title_elem = soup.find("title")
        if title_elem:
            title_text = title_elem.get_text().strip()
            if any(keyword in title_text for keyword in ["ローン", "カード"]):
                return title_text
        
        # h1タグから抽出
        h1_elem = soup.find("h1")
        if h1_elem:
            h1_text = h1_elem.get_text().strip()
            if any(keyword in h1_text for keyword in ["ローン", "カード"]):
                return h1_text
        
        # デフォルト名（継承クラスでオーバーライド推奨）
        return f"青森みちのく{self.get_loan_type()}"
    
    def _extract_interest_rates(self, soup: BeautifulSoup, item: Dict[str, Any]) -> None:
        """金利情報を抽出（card.pyの改良版を基準）"""
        full_text = soup.get_text()
        
        # 共通金利パターン（優先順位順）
        rate_patterns = [
            (r"年\s*(\d+\.\d+)\s*[%％]\s*[〜～]\s*年\s*(\d+\.\d+)\s*[%％]", "基本金利範囲"),
            (r"(\d+\.\d+)\s*[%％]\s*[〜～]\s*(\d+\.\d+)\s*[%％]", "金利範囲"),
            (r"金利.*?(\d+\.\d+)\s*[%％].*?(\d+\.\d+)\s*[%％]", "金利テーブル"),
            (r"変動金利.*?(\d+\.\d+)\s*[%％]\s*[〜～]\s*(\d+\.\d+)\s*[%％]", "変動金利"),
        ]
        
        for pattern, description in rate_patterns:
            match = re.search(pattern, full_text)
            if match:
                groups = match.groups()
                if len(groups) >= 2:
                    item["min_interest_rate"] = float(groups[0])
                    item["max_interest_rate"] = float(groups[1])
                    logger.info(
                        f"✅ {description}: {item['min_interest_rate']}% - {item['max_interest_rate']}%"
                    )
                    return
        
        # テーブルから金利を抽出
        self._extract_rates_from_table(soup, item)
        
        # 商品固有のデフォルト値設定（継承クラスでオーバーライド）
        if "min_interest_rate" not in item:
            default_rates = self._get_default_interest_rates()
            item["min_interest_rate"] = default_rates[0]
            item["max_interest_rate"] = default_rates[1]
            logger.info("⚠️ 金利情報が取得できませんでした。デフォルト値を使用")
    
    def _extract_rates_from_table(self, soup: BeautifulSoup, item: Dict[str, Any]) -> None:
        """テーブルから金利情報を抽出"""
        tables = soup.find_all("table")
        for table in tables:
            rows = table.find_all("tr")
            for row in rows:
                cells = row.find_all(["td", "th"])
                for cell in cells:
                    cell_text = cell.get_text().strip()
                    if "%" in cell_text:
                        rate_match = re.search(r"(\d+\.\d+)\s*[%％]", cell_text)
                        if rate_match:
                            rate = float(rate_match.group(1))
                            if "min_interest_rate" not in item:
                                item["min_interest_rate"] = rate
                                item["max_interest_rate"] = rate
                            else:
                                item["min_interest_rate"] = min(item["min_interest_rate"], rate)
                                item["max_interest_rate"] = max(item["max_interest_rate"], rate)
        
        if "min_interest_rate" in item:
            logger.info(
                f"✅ テーブルから金利抽出: {item['min_interest_rate']}% - {item['max_interest_rate']}%"
            )
    
    def _extract_loan_amounts(self, soup: BeautifulSoup, item: Dict[str, Any]) -> None:
        """融資金額を抽出（card.pyの改良版を使用）"""
        full_text = soup.get_text()
        logger.info(f"🔍 融資金額抽出開始 - テキストサンプル: {full_text[:200]}...")
        
        # 改善された正規表現パターン（優先順位順）
        amount_patterns = [
            # 「10万円～1,000万円」「10万～1000万円」形式
            (r"(\d+(?:,\d{3})*)\s*万円?\s*[〜～から]\s*(\d+(?:,\d{3})*)\s*万円", "範囲指定（万円単位）"),
            # 「100,000円～10,000,000円」形式 
            (r"(\d+(?:,\d{3})*)\s*円\s*[〜～から]\s*(\d+(?:,\d{3})*)\s*円", "範囲指定（円単位）"),
            # 「最高1,000万円」「限度額1000万円」形式
            (r"(?:最高|限度額|上限|最大)\s*(\d+(?:,\d{3})*)\s*万円", "上限のみ（万円単位）"),
            # 「最高10,000,000円」形式
            (r"(?:最高|限度額|上限|最大)\s*(\d+(?:,\d{3})*)\s*円", "上限のみ（円単位）"),
        ]
        
        for pattern, pattern_type in amount_patterns:
            match = re.search(pattern, full_text)
            if match:
                logger.info(f"🎯 パターンマッチ: {pattern_type} - マッチ内容: {match.group()}")
                
                groups = match.groups()
                if len(groups) == 2:
                    # 範囲指定の場合
                    min_amount = int(groups[0].replace(",", ""))
                    max_amount = int(groups[1].replace(",", ""))
                    
                    # 万円単位か円単位かで調整
                    if "万円" in pattern:
                        item["min_loan_amount"] = min_amount * 10000
                        item["max_loan_amount"] = max_amount * 10000
                    else:
                        item["min_loan_amount"] = min_amount
                        item["max_loan_amount"] = max_amount
                        
                elif len(groups) == 1:
                    # 上限のみの場合
                    max_amount = int(groups[0].replace(",", ""))
                    
                    # 万円単位か円単位かで調整
                    if "万円" in pattern:
                        default_min = self._get_default_min_loan_amount()
                        item["min_loan_amount"] = default_min
                        item["max_loan_amount"] = max_amount * 10000
                    else:
                        default_min = self._get_default_min_loan_amount()
                        item["min_loan_amount"] = default_min
                        item["max_loan_amount"] = max_amount
                
                logger.info(
                    f"✅ 融資金額範囲 ({pattern_type}): {item['min_loan_amount']:,}円 - {item['max_loan_amount']:,}円"
                )
                return
        
        # デフォルト値設定（継承クラスでオーバーライド）
        default_amounts = self._get_default_loan_amounts()
        item["min_loan_amount"] = default_amounts[0]
        item["max_loan_amount"] = default_amounts[1]
        logger.info("⚠️ 融資金額が取得できませんでした。デフォルト値を使用")
    
    def _extract_loan_periods(self, soup: BeautifulSoup, item: Dict[str, Any]) -> None:
        """融資期間を抽出"""
        full_text = soup.get_text()
        
        # 共通期間パターン
        period_patterns = [
            (r"(\d+)\s*年.*?自動更新", "自動更新期間"),
            (r"契約期間.*?(\d+)\s*年", "契約期間"),
            (r"最大\s*(\d+)\s*年\s*(\d+)\s*[ヵヶ]月", "年月形式"),
            (r"最大\s*(\d+)\s*年", "最長年数"),
            (r"(\d+)\s*年間", "年間契約"),
        ]
        
        for pattern, pattern_type in period_patterns:
            match = re.search(pattern, full_text)
            if match:
                if pattern_type == "年月形式" and len(match.groups()) >= 2:
                    years = int(match.group(1))
                    months = int(match.group(2))
                    max_months = years * 12 + months
                    item["min_loan_term_months"] = self._get_default_min_loan_term()
                    item["max_loan_term_months"] = max_months
                else:
                    years = int(match.group(1))
                    item["min_loan_term_months"] = self._get_default_min_loan_term()
                    item["max_loan_term_months"] = years * 12
                
                logger.info(
                    f"✅ 融資期間: {item.get('min_loan_term_months', 0)}ヶ月 - {item.get('max_loan_term_months', 0)}ヶ月 ({pattern_type})"
                )
                return
        
        # デフォルト値設定
        default_terms = self._get_default_loan_terms()
        item["min_loan_term_months"] = default_terms[0]
        item["max_loan_term_months"] = default_terms[1]
        logger.info("⚠️ 融資期間が取得できませんでした。デフォルト値を使用")
    
    def _extract_age_requirements(self, soup: BeautifulSoup, item: Dict[str, Any]) -> None:
        """年齢制限を抽出"""
        full_text = soup.get_text()
        
        age_patterns = [
            r"満(\d+)歳以上.*?満(\d+)歳未満",
            r"満(\d+)歳以上.*?満(\d+)歳以下", 
            r"(\d+)歳以上.*?(\d+)歳以下",
            r"(\d+)歳[〜～](\d+)歳",
        ]
        
        for pattern in age_patterns:
            match = re.search(pattern, full_text)
            if match:
                item["min_age"] = int(match.group(1))
                max_age_value = int(match.group(2))
                
                # 「未満」の場合は-1する（75歳未満 = 74歳以下）
                if "未満" in pattern:
                    item["max_age"] = max_age_value - 1
                else:
                    item["max_age"] = max_age_value
                
                logger.info(f"✅ 年齢制限: {item['min_age']}歳 - {item['max_age']}歳")
                return
        
        # デフォルト値
        default_ages = self._get_default_age_range()
        item["min_age"] = default_ages[0]
        item["max_age"] = default_ages[1]
    
    def _extract_detailed_requirements(self, soup: BeautifulSoup, item: Dict[str, Any]) -> None:
        """収入条件、保証人要件、商品特徴を抽出"""
        full_text = soup.get_text()
        
        # 収入条件
        income_requirements = []
        if "安定した収入" in full_text:
            income_requirements.append("安定した収入があること")
        if "継続的な収入" in full_text:
            income_requirements.append("継続的な収入があること")
        
        item["income_requirements"] = "; ".join(income_requirements) if income_requirements else "安定した収入があること"
        
        # 保証人要件（継承クラスでカスタマイズ可能）
        item["guarantor_requirements"] = self._extract_guarantor_requirements(full_text)
        
        # 商品特徴（継承クラスでカスタマイズ可能）
        item["special_features"] = self._extract_special_features(full_text)
        
        logger.info(f"✅ 商品特徴: {item['special_features']}")
    
    def _extract_guarantor_requirements(self, full_text: str) -> str:
        """保証人要件を抽出（継承クラスでオーバーライド可能）"""
        if "保証人" in full_text and "不要" in full_text:
            return "原則不要（保証会社が保証）"
        elif "保証会社" in full_text:
            return "保証会社による保証"
        return ""
    
    def _extract_special_features(self, full_text: str) -> str:
        """商品特徴を抽出（継承クラスでオーバーライド可能）"""
        features = []
        
        # 共通特徴
        if "WEB" in full_text and ("申込" in full_text or "完結" in full_text):
            features.append("WEB申込対応")
        if "来店不要" in full_text:
            features.append("来店不要")
        if "ATM" in full_text:
            features.append("ATM利用可能")
        
        return "; ".join(features)
    
    def _extract_repayment_method(self, soup: BeautifulSoup, item: Dict[str, Any]) -> None:
        """返済方法を抽出"""
        full_text = soup.get_text()
        
        repayment_methods = []
        if "自動振替" in full_text:
            repayment_methods.append("口座自動振替")
        if "元利均等" in full_text:
            repayment_methods.append("元利均等返済")
        if "随時返済" in full_text:
            repayment_methods.append("随時返済可能")
        
        if not repayment_methods:
            repayment_methods.append(self._get_default_repayment_method())
        
        item["repayment_method"] = "; ".join(repayment_methods)
        logger.info(f"✅ 返済方法: {item['repayment_method']}")
    
    # 継承クラスでオーバーライドするべきデフォルト値メソッド
    def _get_default_interest_rates(self) -> Tuple[float, float]:
        """デフォルト金利範囲"""
        return (2.0, 14.5)
    
    def _get_default_loan_amounts(self) -> Tuple[int, int]:
        """デフォルト融資金額範囲"""
        return (100000, 10000000)  # 10万円〜1000万円
    
    def _get_default_min_loan_amount(self) -> int:
        """デフォルト最小融資額"""
        return 100000  # 10万円
    
    def _get_default_loan_terms(self) -> Tuple[int, int]:
        """デフォルト融資期間範囲（ヶ月）"""
        return (12, 36)  # 1年〜3年
    
    def _get_default_min_loan_term(self) -> int:
        """デフォルト最小融資期間（ヶ月）"""
        return 12  # 1年
    
    def _get_default_age_range(self) -> Tuple[int, int]:
        """デフォルト年齢範囲"""
        return (20, 75)
    
    def _get_default_repayment_method(self) -> str:
        """デフォルト返済方法"""
        return "口座自動振替"

    # =========================
    # 改良版抽出ロジック統合
    # =========================
    
    def _extract_structured_content(self, soup: BeautifulSoup) -> Dict[str, Any]:
        """
        構造化コンテンツの抽出（改良版）
        """
        result = {}
        
        # 1. テーブルデータを最優先で抽出
        table_data = self._extract_loan_table_data(soup)
        result.update(table_data)
        
        # 2. 詳細金利テーブルで補完
        if "min_interest_rate" not in result:
            detailed_rates = self._extract_detailed_rate_table(soup)
            if detailed_rates:
                result["min_interest_rate"] = detailed_rates[0]
                result["max_interest_rate"] = detailed_rates[1]
        
        # 3. 商品概要で補完
        overview_data = self._extract_product_overview(soup)
        
        # 4. 製品固有の抽出ロジック
        product_type = self._get_product_type()
        if product_type:
            result.update(self._extract_product_specific_data(soup, product_type))
        
        return result
    
    def _extract_loan_table_data(self, soup: BeautifulSoup) -> Dict[str, Any]:
        """テーブル形式のローンデータを抽出"""
        result = {}
        
        tables = soup.find_all('table')
        
        for table in tables:
            rows = table.find_all('tr')
            
            for row in rows:
                cells = row.find_all(['td', 'th'])
                if len(cells) >= 2:
                    header = cells[0].get_text().strip()
                    content = cells[1].get_text().strip()
                    
                    # 融資限度額の抽出
                    if "限度額" in header or "借入限度額" in header:
                        amount_match = re.search(r"(\d+(?:,\d{3})*)\s*[〜～]\s*(\d+(?:,\d{3})*)\s*万円", content)
                        if amount_match:
                            result["min_loan_amount"] = int(amount_match.group(1).replace(",", "")) * 10000
                            result["max_loan_amount"] = int(amount_match.group(2).replace(",", "")) * 10000
                            logger.info(f"✅ テーブルから融資限度額: {result['min_loan_amount']:,}円 - {result['max_loan_amount']:,}円")
                    
                    # 金利の抽出
                    elif "利率" in header or "金利" in header:
                        rate_patterns = [
                            r"(\d+\.\d+)\s*[%％]\s*[〜～]\s*(\d+\.\d+)\s*[%％]",  # 範囲
                            r"年\s*(\d+\.\d+)\s*[%％]",  # 単一年率
                            r"(\d+\.\d+)\s*[%％]",  # 単一率
                        ]
                        
                        for pattern in rate_patterns:
                            rate_match = re.search(pattern, content)
                            if rate_match:
                                groups = rate_match.groups()
                                if len(groups) == 2:
                                    result["min_interest_rate"] = float(groups[0])
                                    result["max_interest_rate"] = float(groups[1])
                                    logger.info(f"✅ テーブルから金利範囲: {result['min_interest_rate']}% - {result['max_interest_rate']}%")
                                elif len(groups) == 1:
                                    rate = float(groups[0])
                                    result["min_interest_rate"] = rate
                                    result["max_interest_rate"] = rate
                                    logger.info(f"✅ テーブルから単一金利: {rate}%")
                                break
                    
                    # 融資期間の抽出
                    elif "期間" in header or "返済期間" in header:
                        period_match = re.search(r"(\d+)\s*年", content)
                        if period_match:
                            years = int(period_match.group(1))
                            result["max_loan_term_months"] = years * 12
                            result["min_loan_term_months"] = 12
                            logger.info(f"✅ テーブルから融資期間: {result['max_loan_term_months']}ヶ月")
        
        return result
    
    def _extract_detailed_rate_table(self, soup: BeautifulSoup) -> Optional[Tuple[float, float]]:
        """詳細金利テーブルから金利範囲を抽出"""
        tables = soup.find_all('table')
        rates = []
        
        for table in tables:
            rows = table.find_all('tr')
            
            for row in rows:
                cells = row.find_all(['td', 'th'])
                
                for cell in cells:
                    cell_text = cell.get_text().strip()
                    rate_match = re.search(r"(\d+\.\d+)\s*[%％]", cell_text)
                    if rate_match:
                        rate = float(rate_match.group(1))
                        # 合理的な金利範囲内かチェック (0.1% - 20%)
                        if 0.1 <= rate <= 20.0:
                            rates.append(rate)
        
        if rates:
            min_rate = min(rates)
            max_rate = max(rates)
            logger.info(f"✅ 詳細テーブルから金利範囲: {min_rate}% - {max_rate}%")
            return (min_rate, max_rate)
        
        return None
    
    def _extract_product_overview(self, soup: BeautifulSoup) -> Dict[str, str]:
        """商品概要セクションからデータを抽出"""
        overview_data = {}
        
        overview_headers = soup.find_all(['h2', 'h3', 'h4'], string=re.compile(r'商品概要|商品詳細|商品内容'))
        
        for header in overview_headers:
            next_elements = header.find_all_next()
            
            for elem in next_elements[:20]:
                text = elem.get_text().strip()
                
                # 金利情報
                if "金利" in text or "利率" in text:
                    rate_match = re.search(r"(\d+\.\d+)\s*[%％]\s*[〜～]\s*(\d+\.\d+)\s*[%％]", text)
                    if rate_match:
                        overview_data["interest_rate_range"] = f"{rate_match.group(1)}%-{rate_match.group(2)}%"
                
                # 融資限度額
                if "限度額" in text:
                    amount_match = re.search(r"(\d+(?:,\d{3})*)\s*万円", text)
                    if amount_match:
                        overview_data["max_limit"] = f"{amount_match.group(1)}万円"
                
                # 次のセクションに到達したら終了
                if elem.name in ['h2', 'h3', 'h4'] and elem != header:
                    break
        
        return overview_data
    
    def _get_product_type(self) -> str:
        """商品タイプを判定"""
        loan_type = self.get_loan_type()
        loan_category = self.get_loan_category()
        
        if "カードローン" in loan_category:
            return "card"
        elif "教育" in loan_type:
            return "education"
        elif "自動車" in loan_type or "マイカー" in loan_category:
            return "mycar"
        else:
            return "general"
    
    def _extract_product_specific_data(self, soup: BeautifulSoup, product_type: str) -> Dict[str, Any]:
        """商品タイプに応じた固有データの抽出"""
        result = {}
        full_text = soup.get_text()
        
        if product_type == 'card':
            if "3年自動更新" in full_text:
                result["loan_term_note"] = "3年自動更新"
            if "専用カード" in full_text:
                result["card_issuance"] = True
        
        elif product_type == 'education':
            if "在学中" in full_text and "利息のみ" in full_text:
                result["interest_only_during_study"] = True
            if "WEB完結" in full_text:
                web_limit_match = re.search(r"WEB.*?(\d+(?:,\d{3})*)\s*万円", full_text)
                if web_limit_match:
                    result["web_completion_limit"] = int(web_limit_match.group(1).replace(",", "")) * 10000
        
        elif product_type == 'mycar':
            if "繰上返済手数料無料" in full_text:
                result["early_repayment_fee_free"] = True
            if "ボーナス返済" in full_text:
                result["bonus_repayment_available"] = True
        
        return result
=======
# -*- coding: utf-8 -*-
"""
青森みちのく銀行スクレイピング共通基盤

すべてのスクレイパーが継承する基底クラスと共通ユーティリティ
card.pyの改善された抽出ロジックを基準とした実装
"""

import hashlib
import re
import requests
from bs4 import BeautifulSoup
from datetime import datetime
import logging
from abc import ABC, abstractmethod
from typing import Dict, List, Tuple, Optional, Any

logger = logging.getLogger(__name__)


class BaseLoanScraper(ABC):
    """
    青森みちのく銀行のローン情報スクレイピング基底クラス
    
    共通の抽出ロジックと設定を提供し、各ローン商品固有の処理は
    継承クラスでオーバーライドする
    """

    def __init__(self, institution_code: str = "0117"):
        self.institution_code = institution_code
        self.institution_name = "青森みちのく銀行"
        self.website_url = "https://www.am-bk.co.jp/"
        self.institution_type = "銀行"
        
        # HTTPセッションの初期化
        self.session = self._create_session()
    
    def _create_session(self) -> requests.Session:
        """共通のHTTPセッションを作成"""
        session = requests.Session()
        session.headers.update({
            "User-Agent": "Mozilla/5.0 (Windows NT 10.0; Win64; x64) AppleWebKit/537.36"
        })
        return session
    
    @abstractmethod
    def get_default_url(self) -> str:
        """各スクレイパー固有のデフォルトURLを返す"""
        pass
    
    @abstractmethod
    def get_loan_type(self) -> str:
        """ローンタイプを返す（例: 'カードローン', '教育ローン', 'マイカーローン'）"""
        pass
    
    @abstractmethod
    def get_loan_category(self) -> str:
        """ローンカテゴリを返す"""
        pass
    
    def get_interest_type(self) -> str:
        """金利タイプを返す（オーバーライド可能）"""
        return "変動金利"
    
    def scrape_loan_info(self, url: Optional[str] = None) -> Dict[str, Any]:
        """
        ローン情報をスクレイピングする共通メソッド
        
        Args:
            url: スクレイピング対象URL（Noneの場合はデフォルトURL使用）
            
        Returns:
            Dict: データモデル準拠の抽出情報
        """
        if url is None:
            url = self.get_default_url()
            
        try:
            response = self.session.get(url, timeout=10)
            response.raise_for_status()
            
            soup = BeautifulSoup(response.content, "html.parser")
            
            # データモデル準拠の基本情報を構築
            item = self._build_base_item(url, response, soup)
            
            # 共通の抽出処理を実行
            self._extract_all_info(soup, item)
            
            return item
            
        except requests.RequestException as e:
            logger.error(f"リクエストエラー: {e}")
            return {"scraping_status": "failed", "error": str(e)}
        except Exception as e:
            logger.error(f"スクレイピングエラー: {e}")
            return {"scraping_status": "failed", "error": str(e)}
    
    def _build_base_item(self, url: str, response: requests.Response, soup: BeautifulSoup) -> Dict[str, Any]:
        """基本項目を構築"""
        return {
            # financial_institutions テーブル用データ
            "institution_code": self.institution_code,
            "institution_name": self.institution_name,
            "website_url": self.website_url,
            "institution_type": self.institution_type,
            
            # raw_loan_data テーブル用データ
            "source_url": url,
            "html_content": response.text,
            "extracted_text": soup.get_text().strip(),
            "content_hash": hashlib.md5(response.text.encode()).hexdigest(),
            "scraping_status": "success",
            "scraped_at": datetime.now().isoformat(),
            
            # loan_products テーブル用の基本データ
            "product_name": self._extract_product_name(soup),
            "loan_type": self.get_loan_type(),
            "category": self.get_loan_category(),
            "interest_type": self.get_interest_type(),
        }
    
    def _extract_all_info(self, soup: BeautifulSoup, item: Dict[str, Any]) -> None:
        """すべての情報を抽出（改良版統合）"""
        # まず改良版構造化抽出を試行
        structured_data = self._extract_structured_content(soup)
        if structured_data:
            item.update(structured_data)
            logger.info("✅ 構造化抽出でデータを取得しました")
        
        # 不足している情報を従来の方法で補完
        if "min_interest_rate" not in item or "max_interest_rate" not in item:
            self._extract_interest_rates(soup, item)
        if "min_loan_amount" not in item or "max_loan_amount" not in item:
            self._extract_loan_amounts(soup, item)
        if "min_loan_term_months" not in item or "max_loan_term_months" not in item:
            self._extract_loan_periods(soup, item)
        
        # その他の情報は従来通り
        self._extract_age_requirements(soup, item)
        self._extract_detailed_requirements(soup, item)
        self._extract_repayment_method(soup, item)
    
    def _extract_product_name(self, soup: BeautifulSoup) -> str:
        """商品名を抽出（共通実装）"""
        # titleタグから抽出
        title_elem = soup.find("title")
        if title_elem:
            title_text = title_elem.get_text().strip()
            if any(keyword in title_text for keyword in ["ローン", "カード"]):
                return title_text
        
        # h1タグから抽出
        h1_elem = soup.find("h1")
        if h1_elem:
            h1_text = h1_elem.get_text().strip()
            if any(keyword in h1_text for keyword in ["ローン", "カード"]):
                return h1_text
        
        # デフォルト名（継承クラスでオーバーライド推奨）
        return f"青森みちのく{self.get_loan_type()}"
    
    def _extract_interest_rates(self, soup: BeautifulSoup, item: Dict[str, Any]) -> None:
        """金利情報を抽出（card.pyの改良版を基準）"""
        full_text = soup.get_text()
        
        # 共通金利パターン（優先順位順）
        rate_patterns = [
            (r"年\s*(\d+\.\d+)\s*[%％]\s*[〜～]\s*年\s*(\d+\.\d+)\s*[%％]", "基本金利範囲"),
            (r"(\d+\.\d+)\s*[%％]\s*[〜～]\s*(\d+\.\d+)\s*[%％]", "金利範囲"),
            (r"金利.*?(\d+\.\d+)\s*[%％].*?(\d+\.\d+)\s*[%％]", "金利テーブル"),
            (r"変動金利.*?(\d+\.\d+)\s*[%％]\s*[〜～]\s*(\d+\.\d+)\s*[%％]", "変動金利"),
        ]
        
        for pattern, description in rate_patterns:
            match = re.search(pattern, full_text)
            if match:
                groups = match.groups()
                if len(groups) >= 2:
                    item["min_interest_rate"] = float(groups[0])
                    item["max_interest_rate"] = float(groups[1])
                    logger.info(
                        f"✅ {description}: {item['min_interest_rate']}% - {item['max_interest_rate']}%"
                    )
                    return
        
        # テーブルから金利を抽出
        self._extract_rates_from_table(soup, item)
        
        # 商品固有のデフォルト値設定（継承クラスでオーバーライド）
        if "min_interest_rate" not in item:
            default_rates = self._get_default_interest_rates()
            item["min_interest_rate"] = default_rates[0]
            item["max_interest_rate"] = default_rates[1]
            logger.info("⚠️ 金利情報が取得できませんでした。デフォルト値を使用")
    
    def _extract_rates_from_table(self, soup: BeautifulSoup, item: Dict[str, Any]) -> None:
        """テーブルから金利情報を抽出"""
        tables = soup.find_all("table")
        for table in tables:
            rows = table.find_all("tr")
            for row in rows:
                cells = row.find_all(["td", "th"])
                for cell in cells:
                    cell_text = cell.get_text().strip()
                    if "%" in cell_text:
                        rate_match = re.search(r"(\d+\.\d+)\s*[%％]", cell_text)
                        if rate_match:
                            rate = float(rate_match.group(1))
                            if "min_interest_rate" not in item:
                                item["min_interest_rate"] = rate
                                item["max_interest_rate"] = rate
                            else:
                                item["min_interest_rate"] = min(item["min_interest_rate"], rate)
                                item["max_interest_rate"] = max(item["max_interest_rate"], rate)
        
        if "min_interest_rate" in item:
            logger.info(
                f"✅ テーブルから金利抽出: {item['min_interest_rate']}% - {item['max_interest_rate']}%"
            )
    
    def _extract_loan_amounts(self, soup: BeautifulSoup, item: Dict[str, Any]) -> None:
        """融資金額を抽出（card.pyの改良版を使用）"""
        full_text = soup.get_text()
        logger.info(f"🔍 融資金額抽出開始 - テキストサンプル: {full_text[:200]}...")
        
        # 改善された正規表現パターン（優先順位順）
        amount_patterns = [
            # 「10万円～1,000万円」「10万～1000万円」形式
            (r"(\d+(?:,\d{3})*)\s*万円?\s*[〜～から]\s*(\d+(?:,\d{3})*)\s*万円", "範囲指定（万円単位）"),
            # 「100,000円～10,000,000円」形式 
            (r"(\d+(?:,\d{3})*)\s*円\s*[〜～から]\s*(\d+(?:,\d{3})*)\s*円", "範囲指定（円単位）"),
            # 「最高1,000万円」「限度額1000万円」形式
            (r"(?:最高|限度額|上限|最大)\s*(\d+(?:,\d{3})*)\s*万円", "上限のみ（万円単位）"),
            # 「最高10,000,000円」形式
            (r"(?:最高|限度額|上限|最大)\s*(\d+(?:,\d{3})*)\s*円", "上限のみ（円単位）"),
        ]
        
        for pattern, pattern_type in amount_patterns:
            match = re.search(pattern, full_text)
            if match:
                logger.info(f"🎯 パターンマッチ: {pattern_type} - マッチ内容: {match.group()}")
                
                groups = match.groups()
                if len(groups) == 2:
                    # 範囲指定の場合
                    min_amount = int(groups[0].replace(",", ""))
                    max_amount = int(groups[1].replace(",", ""))
                    
                    # 万円単位か円単位かで調整
                    if "万円" in pattern:
                        item["min_loan_amount"] = min_amount * 10000
                        item["max_loan_amount"] = max_amount * 10000
                    else:
                        item["min_loan_amount"] = min_amount
                        item["max_loan_amount"] = max_amount
                        
                elif len(groups) == 1:
                    # 上限のみの場合
                    max_amount = int(groups[0].replace(",", ""))
                    
                    # 万円単位か円単位かで調整
                    if "万円" in pattern:
                        default_min = self._get_default_min_loan_amount()
                        item["min_loan_amount"] = default_min
                        item["max_loan_amount"] = max_amount * 10000
                    else:
                        default_min = self._get_default_min_loan_amount()
                        item["min_loan_amount"] = default_min
                        item["max_loan_amount"] = max_amount
                
                logger.info(
                    f"✅ 融資金額範囲 ({pattern_type}): {item['min_loan_amount']:,}円 - {item['max_loan_amount']:,}円"
                )
                return
        
        # デフォルト値設定（継承クラスでオーバーライド）
        default_amounts = self._get_default_loan_amounts()
        item["min_loan_amount"] = default_amounts[0]
        item["max_loan_amount"] = default_amounts[1]
        logger.info("⚠️ 融資金額が取得できませんでした。デフォルト値を使用")
    
    def _extract_loan_periods(self, soup: BeautifulSoup, item: Dict[str, Any]) -> None:
        """融資期間を抽出"""
        full_text = soup.get_text()
        
        # 共通期間パターン
        period_patterns = [
            (r"(\d+)\s*年.*?自動更新", "自動更新期間"),
            (r"契約期間.*?(\d+)\s*年", "契約期間"),
            (r"最大\s*(\d+)\s*年\s*(\d+)\s*[ヵヶ]月", "年月形式"),
            (r"最大\s*(\d+)\s*年", "最長年数"),
            (r"(\d+)\s*年間", "年間契約"),
        ]
        
        for pattern, pattern_type in period_patterns:
            match = re.search(pattern, full_text)
            if match:
                if pattern_type == "年月形式" and len(match.groups()) >= 2:
                    years = int(match.group(1))
                    months = int(match.group(2))
                    max_months = years * 12 + months
                    item["min_loan_term_months"] = self._get_default_min_loan_term()
                    item["max_loan_term_months"] = max_months
                else:
                    years = int(match.group(1))
                    item["min_loan_term_months"] = self._get_default_min_loan_term()
                    item["max_loan_term_months"] = years * 12
                
                logger.info(
                    f"✅ 融資期間: {item.get('min_loan_term_months', 0)}ヶ月 - {item.get('max_loan_term_months', 0)}ヶ月 ({pattern_type})"
                )
                return
        
        # デフォルト値設定
        default_terms = self._get_default_loan_terms()
        item["min_loan_term_months"] = default_terms[0]
        item["max_loan_term_months"] = default_terms[1]
        logger.info("⚠️ 融資期間が取得できませんでした。デフォルト値を使用")
    
    def _extract_age_requirements(self, soup: BeautifulSoup, item: Dict[str, Any]) -> None:
        """年齢制限を抽出"""
        full_text = soup.get_text()
        
        age_patterns = [
            r"満(\d+)歳以上.*?満(\d+)歳未満",
            r"満(\d+)歳以上.*?満(\d+)歳以下", 
            r"(\d+)歳以上.*?(\d+)歳以下",
            r"(\d+)歳[〜～](\d+)歳",
        ]
        
        for pattern in age_patterns:
            match = re.search(pattern, full_text)
            if match:
                item["min_age"] = int(match.group(1))
                max_age_value = int(match.group(2))
                
                # 「未満」の場合は-1する（75歳未満 = 74歳以下）
                if "未満" in pattern:
                    item["max_age"] = max_age_value - 1
                else:
                    item["max_age"] = max_age_value
                
                logger.info(f"✅ 年齢制限: {item['min_age']}歳 - {item['max_age']}歳")
                return
        
        # デフォルト値
        default_ages = self._get_default_age_range()
        item["min_age"] = default_ages[0]
        item["max_age"] = default_ages[1]
    
    def _extract_detailed_requirements(self, soup: BeautifulSoup, item: Dict[str, Any]) -> None:
        """収入条件、保証人要件、商品特徴を抽出"""
        full_text = soup.get_text()
        
        # 収入条件
        income_requirements = []
        if "安定した収入" in full_text:
            income_requirements.append("安定した収入があること")
        if "継続的な収入" in full_text:
            income_requirements.append("継続的な収入があること")
        
        item["income_requirements"] = "; ".join(income_requirements) if income_requirements else "安定した収入があること"
        
        # 保証人要件（継承クラスでカスタマイズ可能）
        item["guarantor_requirements"] = self._extract_guarantor_requirements(full_text)
        
        # 商品特徴（継承クラスでカスタマイズ可能）
        item["special_features"] = self._extract_special_features(full_text)
        
        logger.info(f"✅ 商品特徴: {item['special_features']}")
    
    def _extract_guarantor_requirements(self, full_text: str) -> str:
        """保証人要件を抽出（継承クラスでオーバーライド可能）"""
        if "保証人" in full_text and "不要" in full_text:
            return "原則不要（保証会社が保証）"
        elif "保証会社" in full_text:
            return "保証会社による保証"
        return ""
    
    def _extract_special_features(self, full_text: str) -> str:
        """商品特徴を抽出（継承クラスでオーバーライド可能）"""
        features = []
        
        # 共通特徴
        if "WEB" in full_text and ("申込" in full_text or "完結" in full_text):
            features.append("WEB申込対応")
        if "来店不要" in full_text:
            features.append("来店不要")
        if "ATM" in full_text:
            features.append("ATM利用可能")
        
        return "; ".join(features)
    
    def _extract_repayment_method(self, soup: BeautifulSoup, item: Dict[str, Any]) -> None:
        """返済方法を抽出"""
        full_text = soup.get_text()
        
        repayment_methods = []
        if "自動振替" in full_text:
            repayment_methods.append("口座自動振替")
        if "元利均等" in full_text:
            repayment_methods.append("元利均等返済")
        if "随時返済" in full_text:
            repayment_methods.append("随時返済可能")
        
        if not repayment_methods:
            repayment_methods.append(self._get_default_repayment_method())
        
        item["repayment_method"] = "; ".join(repayment_methods)
        logger.info(f"✅ 返済方法: {item['repayment_method']}")
    
    # 継承クラスでオーバーライドするべきデフォルト値メソッド
    def _get_default_interest_rates(self) -> Tuple[float, float]:
        """デフォルト金利範囲"""
        return (2.0, 14.5)
    
    def _get_default_loan_amounts(self) -> Tuple[int, int]:
        """デフォルト融資金額範囲"""
        return (100000, 10000000)  # 10万円〜1000万円
    
    def _get_default_min_loan_amount(self) -> int:
        """デフォルト最小融資額"""
        return 100000  # 10万円
    
    def _get_default_loan_terms(self) -> Tuple[int, int]:
        """デフォルト融資期間範囲（ヶ月）"""
        return (12, 36)  # 1年〜3年
    
    def _get_default_min_loan_term(self) -> int:
        """デフォルト最小融資期間（ヶ月）"""
        return 12  # 1年
    
    def _get_default_age_range(self) -> Tuple[int, int]:
        """デフォルト年齢範囲"""
        return (20, 75)
    
    def _get_default_repayment_method(self) -> str:
        """デフォルト返済方法"""
        return "口座自動振替"

    # =========================
    # 改良版抽出ロジック統合
    # =========================
    
    def _extract_structured_content(self, soup: BeautifulSoup) -> Dict[str, Any]:
        """
        構造化コンテンツの抽出（改良版）
        """
        result: Dict[str, Any] = {}
        
        # 1. テーブルデータを最優先で抽出
        table_data = self._extract_loan_table_data(soup)
        result.update(table_data)
        
        # 2. 詳細金利テーブルで補完
        if "min_interest_rate" not in result:
            detailed_rates = self._extract_detailed_rate_table(soup)
            if detailed_rates:
                result["min_interest_rate"] = detailed_rates[0]
                result["max_interest_rate"] = detailed_rates[1]
        
        # 3. 商品概要で補完
        overview_data = self._extract_product_overview(soup)
        
        # 4. 製品固有の抽出ロジック
        product_type = self._get_product_type()
        if product_type:
            result.update(self._extract_product_specific_data(soup, product_type))
        
        return result
    
    def _extract_loan_table_data(self, soup: BeautifulSoup) -> Dict[str, Any]:
        """テーブル形式のローンデータを抽出"""
        result: Dict[str, Any] = {}
        
        tables = soup.find_all('table')
        
        for table in tables:
            rows = table.find_all('tr')
            
            for row in rows:
                cells = row.find_all(['td', 'th'])
                if len(cells) >= 2:
                    header = cells[0].get_text().strip()
                    content = cells[1].get_text().strip()
                    
                    # 融資限度額の抽出
                    if "限度額" in header or "借入限度額" in header:
                        amount_match = re.search(r"(\d+(?:,\d{3})*)\s*[〜～]\s*(\d+(?:,\d{3})*)\s*万円", content)
                        if amount_match:
                            result["min_loan_amount"] = int(amount_match.group(1).replace(",", "")) * 10000
                            result["max_loan_amount"] = int(amount_match.group(2).replace(",", "")) * 10000
                            logger.info(f"✅ テーブルから融資限度額: {result['min_loan_amount']:,}円 - {result['max_loan_amount']:,}円")
                    
                    # 金利の抽出
                    elif "利率" in header or "金利" in header:
                        rate_patterns = [
                            r"(\d+\.\d+)\s*[%％]\s*[〜～]\s*(\d+\.\d+)\s*[%％]",  # 範囲
                            r"年\s*(\d+\.\d+)\s*[%％]",  # 単一年率
                            r"(\d+\.\d+)\s*[%％]",  # 単一率
                        ]
                        
                        for pattern in rate_patterns:
                            rate_match = re.search(pattern, content)
                            if rate_match:
                                groups = rate_match.groups()
                                if len(groups) == 2:
                                    result["min_interest_rate"] = float(groups[0])
                                    result["max_interest_rate"] = float(groups[1])
                                    logger.info(f"✅ テーブルから金利範囲: {result['min_interest_rate']}% - {result['max_interest_rate']}%")
                                elif len(groups) == 1:
                                    rate = float(groups[0])
                                    result["min_interest_rate"] = rate
                                    result["max_interest_rate"] = rate
                                    logger.info(f"✅ テーブルから単一金利: {rate}%")
                                break
                    
                    # 融資期間の抽出
                    elif "期間" in header or "返済期間" in header:
                        period_match = re.search(r"(\d+)\s*年", content)
                        if period_match:
                            years = int(period_match.group(1))
                            result["max_loan_term_months"] = years * 12
                            result["min_loan_term_months"] = 12
                            logger.info(f"✅ テーブルから融資期間: {result['max_loan_term_months']}ヶ月")
        
        return result
    
    def _extract_detailed_rate_table(self, soup: BeautifulSoup) -> Optional[Tuple[float, float]]:
        """詳細金利テーブルから金利範囲を抽出"""
        tables = soup.find_all('table')
        rates = []
        
        for table in tables:
            rows = table.find_all('tr')
            
            for row in rows:
                cells = row.find_all(['td', 'th'])
                
                for cell in cells:
                    cell_text = cell.get_text().strip()
                    rate_match = re.search(r"(\d+\.\d+)\s*[%％]", cell_text)
                    if rate_match:
                        rate = float(rate_match.group(1))
                        # 合理的な金利範囲内かチェック (0.1% - 20%)
                        if 0.1 <= rate <= 20.0:
                            rates.append(rate)
        
        if rates:
            min_rate = min(rates)
            max_rate = max(rates)
            logger.info(f"✅ 詳細テーブルから金利範囲: {min_rate}% - {max_rate}%")
            return (min_rate, max_rate)
        
        return None
    
    def _extract_product_overview(self, soup: BeautifulSoup) -> Dict[str, str]:
        """商品概要セクションからデータを抽出"""
        overview_data = {}
        
        overview_headers = soup.find_all(['h2', 'h3', 'h4'], string=re.compile(r'商品概要|商品詳細|商品内容'))
        
        for header in overview_headers:
            next_elements = header.find_all_next()
            
            for elem in next_elements[:20]:
                text = elem.get_text().strip()
                
                # 金利情報
                if "金利" in text or "利率" in text:
                    rate_match = re.search(r"(\d+\.\d+)\s*[%％]\s*[〜～]\s*(\d+\.\d+)\s*[%％]", text)
                    if rate_match:
                        overview_data["interest_rate_range"] = f"{rate_match.group(1)}%-{rate_match.group(2)}%"
                
                # 融資限度額
                if "限度額" in text:
                    amount_match = re.search(r"(\d+(?:,\d{3})*)\s*万円", text)
                    if amount_match:
                        overview_data["max_limit"] = f"{amount_match.group(1)}万円"
                
                # 次のセクションに到達したら終了
                if elem.name in ['h2', 'h3', 'h4'] and elem != header:
                    break
        
        return overview_data
    
    def _get_product_type(self) -> str:
        """商品タイプを判定"""
        loan_type = self.get_loan_type()
        loan_category = self.get_loan_category()
        
        if "カードローン" in loan_category:
            return "card"
        elif "教育" in loan_type:
            return "education"
        elif "自動車" in loan_type or "マイカー" in loan_category:
            return "mycar"
        else:
            return "general"
    
    def _extract_product_specific_data(self, soup: BeautifulSoup, product_type: str) -> Dict[str, Any]:
        """商品タイプに応じた固有データの抽出"""
        result: Dict[str, Any] = {}
        full_text = soup.get_text()
        
        if product_type == 'card':
            if "3年自動更新" in full_text:
                result["loan_term_note"] = "3年自動更新"
            if "専用カード" in full_text:
                result["card_issuance"] = True
        
        elif product_type == 'education':
            if "在学中" in full_text and "利息のみ" in full_text:
                result["interest_only_during_study"] = True
            if "WEB完結" in full_text:
                web_limit_match = re.search(r"WEB.*?(\d+(?:,\d{3})*)\s*万円", full_text)
                if web_limit_match:
                    result["web_completion_limit"] = int(web_limit_match.group(1).replace(",", "")) * 10000
        
        elif product_type == 'mycar':
            if "繰上返済手数料無料" in full_text:
                result["early_repayment_fee_free"] = True
            if "ボーナス返済" in full_text:
                result["bonus_repayment_available"] = True
        
        return result


# ========== AomorimichinokuBankScraper 実装 ==========

class AomorimichinokuBankScraper(BaseLoanScraper):
    """
    青森みちのく銀行の統合スクレイパー
    各ローン商品の共通インターフェースを提供
    """
    
    def __init__(self, product_type: str = "general", institution_code: str = "0117"):
        super().__init__(institution_code)
        self.product_type = product_type
        
    def get_default_url(self) -> str:
        """商品タイプに応じたデフォルトURL"""
        urls = {
            "mycar": "https://www.am-bk.co.jp/kojin/loan/mycarloan/",
            "education": "https://www.am-bk.co.jp/kojin/loan/kyouikuloan_hanpuku/",
            "education_deed": "https://www.am-bk.co.jp/kojin/loan/certificate/",
            "education_card": "https://www.am-bk.co.jp/kojin/loan/kyouikuloan/",
            "freeloan": "https://www.am-bk.co.jp/kojin/loan/freeloan/",
            "omatomeloan": "https://www.am-bk.co.jp/kojin/loan/omatomeloan/",
        }
        return urls.get(self.product_type, "https://www.am-bk.co.jp/kojin/loan/")
    
    def get_loan_type(self) -> str:
        """商品タイプに応じたローンタイプ"""
        types = {
            "mycar": "マイカーローン",
            "education": "教育ローン",
            "education_deed": "教育ローン",
            "education_card": "教育カードローン",
            "freeloan": "フリーローン",
            "omatomeloan": "おまとめローン",
        }
        return types.get(self.product_type, "ローン")
    
    def get_loan_category(self) -> str:
        """商品タイプに応じたカテゴリ"""
        categories = {
            "mycar": "目的別ローン",
            "education": "目的別ローン", 
            "education_deed": "目的別ローン",
            "education_card": "カードローン",
            "freeloan": "多目的ローン",
            "omatomeloan": "おまとめローン",
        }
        return categories.get(self.product_type, "その他ローン")
    
    def _get_default_interest_rates(self) -> Tuple[float, float]:
        """商品タイプ別のデフォルト金利範囲"""
        rates = {
            "mycar": (1.8, 3.8),
            "education": (2.3, 3.8),
            "education_deed": (2.3, 3.8),
            "education_card": (3.5, 5.5),
            "freeloan": (6.8, 14.5),
            "omatomeloan": (6.8, 12.5),
        }
        return rates.get(self.product_type, (2.0, 14.5))
    
    def _get_default_loan_amounts(self) -> Tuple[int, int]:
        """商品タイプ別のデフォルト融資金額範囲"""
        amounts = {
            "mycar": (100000, 10000000),      # 10万円〜1000万円
            "education": (100000, 5000000),   # 10万円〜500万円
            "education_deed": (100000, 5000000),
            "education_card": (100000, 3000000),  # 10万円〜300万円
            "freeloan": (100000, 5000000),    # 10万円〜500万円
            "omatomeloan": (100000, 5000000),
        }
        return amounts.get(self.product_type, (100000, 5000000))
    
    def _get_default_loan_terms(self) -> Tuple[int, int]:
        """商品タイプ別のデフォルト融資期間範囲（ヶ月）"""
        terms = {
            "mycar": (6, 120),        # 6ヶ月〜10年
            "education": (12, 180),   # 1年〜15年
            "education_deed": (12, 180),
            "education_card": (12, 36),   # 1年〜3年（自動更新）
            "freeloan": (6, 84),      # 6ヶ月〜7年
            "omatomeloan": (6, 120),  # 6ヶ月〜10年
        }
        return terms.get(self.product_type, (12, 84))
>>>>>>> 5200564a
<|MERGE_RESOLUTION|>--- conflicted
+++ resolved
@@ -1,4 +1,3 @@
-<<<<<<< HEAD
 # -*- coding: utf-8 -*-
 """
 青森みちのく銀行スクレイピング共通基盤
@@ -448,7 +447,7 @@
         """
         構造化コンテンツの抽出（改良版）
         """
-        result = {}
+        result: Dict[str, Any] = {}
         
         # 1. テーブルデータを最優先で抽出
         table_data = self._extract_loan_table_data(soup)
@@ -473,7 +472,7 @@
     
     def _extract_loan_table_data(self, soup: BeautifulSoup) -> Dict[str, Any]:
         """テーブル形式のローンデータを抽出"""
-        result = {}
+        result: Dict[str, Any] = {}
         
         tables = soup.find_all('table')
         
@@ -602,634 +601,6 @@
     
     def _extract_product_specific_data(self, soup: BeautifulSoup, product_type: str) -> Dict[str, Any]:
         """商品タイプに応じた固有データの抽出"""
-        result = {}
-        full_text = soup.get_text()
-        
-        if product_type == 'card':
-            if "3年自動更新" in full_text:
-                result["loan_term_note"] = "3年自動更新"
-            if "専用カード" in full_text:
-                result["card_issuance"] = True
-        
-        elif product_type == 'education':
-            if "在学中" in full_text and "利息のみ" in full_text:
-                result["interest_only_during_study"] = True
-            if "WEB完結" in full_text:
-                web_limit_match = re.search(r"WEB.*?(\d+(?:,\d{3})*)\s*万円", full_text)
-                if web_limit_match:
-                    result["web_completion_limit"] = int(web_limit_match.group(1).replace(",", "")) * 10000
-        
-        elif product_type == 'mycar':
-            if "繰上返済手数料無料" in full_text:
-                result["early_repayment_fee_free"] = True
-            if "ボーナス返済" in full_text:
-                result["bonus_repayment_available"] = True
-        
-        return result
-=======
-# -*- coding: utf-8 -*-
-"""
-青森みちのく銀行スクレイピング共通基盤
-
-すべてのスクレイパーが継承する基底クラスと共通ユーティリティ
-card.pyの改善された抽出ロジックを基準とした実装
-"""
-
-import hashlib
-import re
-import requests
-from bs4 import BeautifulSoup
-from datetime import datetime
-import logging
-from abc import ABC, abstractmethod
-from typing import Dict, List, Tuple, Optional, Any
-
-logger = logging.getLogger(__name__)
-
-
-class BaseLoanScraper(ABC):
-    """
-    青森みちのく銀行のローン情報スクレイピング基底クラス
-    
-    共通の抽出ロジックと設定を提供し、各ローン商品固有の処理は
-    継承クラスでオーバーライドする
-    """
-
-    def __init__(self, institution_code: str = "0117"):
-        self.institution_code = institution_code
-        self.institution_name = "青森みちのく銀行"
-        self.website_url = "https://www.am-bk.co.jp/"
-        self.institution_type = "銀行"
-        
-        # HTTPセッションの初期化
-        self.session = self._create_session()
-    
-    def _create_session(self) -> requests.Session:
-        """共通のHTTPセッションを作成"""
-        session = requests.Session()
-        session.headers.update({
-            "User-Agent": "Mozilla/5.0 (Windows NT 10.0; Win64; x64) AppleWebKit/537.36"
-        })
-        return session
-    
-    @abstractmethod
-    def get_default_url(self) -> str:
-        """各スクレイパー固有のデフォルトURLを返す"""
-        pass
-    
-    @abstractmethod
-    def get_loan_type(self) -> str:
-        """ローンタイプを返す（例: 'カードローン', '教育ローン', 'マイカーローン'）"""
-        pass
-    
-    @abstractmethod
-    def get_loan_category(self) -> str:
-        """ローンカテゴリを返す"""
-        pass
-    
-    def get_interest_type(self) -> str:
-        """金利タイプを返す（オーバーライド可能）"""
-        return "変動金利"
-    
-    def scrape_loan_info(self, url: Optional[str] = None) -> Dict[str, Any]:
-        """
-        ローン情報をスクレイピングする共通メソッド
-        
-        Args:
-            url: スクレイピング対象URL（Noneの場合はデフォルトURL使用）
-            
-        Returns:
-            Dict: データモデル準拠の抽出情報
-        """
-        if url is None:
-            url = self.get_default_url()
-            
-        try:
-            response = self.session.get(url, timeout=10)
-            response.raise_for_status()
-            
-            soup = BeautifulSoup(response.content, "html.parser")
-            
-            # データモデル準拠の基本情報を構築
-            item = self._build_base_item(url, response, soup)
-            
-            # 共通の抽出処理を実行
-            self._extract_all_info(soup, item)
-            
-            return item
-            
-        except requests.RequestException as e:
-            logger.error(f"リクエストエラー: {e}")
-            return {"scraping_status": "failed", "error": str(e)}
-        except Exception as e:
-            logger.error(f"スクレイピングエラー: {e}")
-            return {"scraping_status": "failed", "error": str(e)}
-    
-    def _build_base_item(self, url: str, response: requests.Response, soup: BeautifulSoup) -> Dict[str, Any]:
-        """基本項目を構築"""
-        return {
-            # financial_institutions テーブル用データ
-            "institution_code": self.institution_code,
-            "institution_name": self.institution_name,
-            "website_url": self.website_url,
-            "institution_type": self.institution_type,
-            
-            # raw_loan_data テーブル用データ
-            "source_url": url,
-            "html_content": response.text,
-            "extracted_text": soup.get_text().strip(),
-            "content_hash": hashlib.md5(response.text.encode()).hexdigest(),
-            "scraping_status": "success",
-            "scraped_at": datetime.now().isoformat(),
-            
-            # loan_products テーブル用の基本データ
-            "product_name": self._extract_product_name(soup),
-            "loan_type": self.get_loan_type(),
-            "category": self.get_loan_category(),
-            "interest_type": self.get_interest_type(),
-        }
-    
-    def _extract_all_info(self, soup: BeautifulSoup, item: Dict[str, Any]) -> None:
-        """すべての情報を抽出（改良版統合）"""
-        # まず改良版構造化抽出を試行
-        structured_data = self._extract_structured_content(soup)
-        if structured_data:
-            item.update(structured_data)
-            logger.info("✅ 構造化抽出でデータを取得しました")
-        
-        # 不足している情報を従来の方法で補完
-        if "min_interest_rate" not in item or "max_interest_rate" not in item:
-            self._extract_interest_rates(soup, item)
-        if "min_loan_amount" not in item or "max_loan_amount" not in item:
-            self._extract_loan_amounts(soup, item)
-        if "min_loan_term_months" not in item or "max_loan_term_months" not in item:
-            self._extract_loan_periods(soup, item)
-        
-        # その他の情報は従来通り
-        self._extract_age_requirements(soup, item)
-        self._extract_detailed_requirements(soup, item)
-        self._extract_repayment_method(soup, item)
-    
-    def _extract_product_name(self, soup: BeautifulSoup) -> str:
-        """商品名を抽出（共通実装）"""
-        # titleタグから抽出
-        title_elem = soup.find("title")
-        if title_elem:
-            title_text = title_elem.get_text().strip()
-            if any(keyword in title_text for keyword in ["ローン", "カード"]):
-                return title_text
-        
-        # h1タグから抽出
-        h1_elem = soup.find("h1")
-        if h1_elem:
-            h1_text = h1_elem.get_text().strip()
-            if any(keyword in h1_text for keyword in ["ローン", "カード"]):
-                return h1_text
-        
-        # デフォルト名（継承クラスでオーバーライド推奨）
-        return f"青森みちのく{self.get_loan_type()}"
-    
-    def _extract_interest_rates(self, soup: BeautifulSoup, item: Dict[str, Any]) -> None:
-        """金利情報を抽出（card.pyの改良版を基準）"""
-        full_text = soup.get_text()
-        
-        # 共通金利パターン（優先順位順）
-        rate_patterns = [
-            (r"年\s*(\d+\.\d+)\s*[%％]\s*[〜～]\s*年\s*(\d+\.\d+)\s*[%％]", "基本金利範囲"),
-            (r"(\d+\.\d+)\s*[%％]\s*[〜～]\s*(\d+\.\d+)\s*[%％]", "金利範囲"),
-            (r"金利.*?(\d+\.\d+)\s*[%％].*?(\d+\.\d+)\s*[%％]", "金利テーブル"),
-            (r"変動金利.*?(\d+\.\d+)\s*[%％]\s*[〜～]\s*(\d+\.\d+)\s*[%％]", "変動金利"),
-        ]
-        
-        for pattern, description in rate_patterns:
-            match = re.search(pattern, full_text)
-            if match:
-                groups = match.groups()
-                if len(groups) >= 2:
-                    item["min_interest_rate"] = float(groups[0])
-                    item["max_interest_rate"] = float(groups[1])
-                    logger.info(
-                        f"✅ {description}: {item['min_interest_rate']}% - {item['max_interest_rate']}%"
-                    )
-                    return
-        
-        # テーブルから金利を抽出
-        self._extract_rates_from_table(soup, item)
-        
-        # 商品固有のデフォルト値設定（継承クラスでオーバーライド）
-        if "min_interest_rate" not in item:
-            default_rates = self._get_default_interest_rates()
-            item["min_interest_rate"] = default_rates[0]
-            item["max_interest_rate"] = default_rates[1]
-            logger.info("⚠️ 金利情報が取得できませんでした。デフォルト値を使用")
-    
-    def _extract_rates_from_table(self, soup: BeautifulSoup, item: Dict[str, Any]) -> None:
-        """テーブルから金利情報を抽出"""
-        tables = soup.find_all("table")
-        for table in tables:
-            rows = table.find_all("tr")
-            for row in rows:
-                cells = row.find_all(["td", "th"])
-                for cell in cells:
-                    cell_text = cell.get_text().strip()
-                    if "%" in cell_text:
-                        rate_match = re.search(r"(\d+\.\d+)\s*[%％]", cell_text)
-                        if rate_match:
-                            rate = float(rate_match.group(1))
-                            if "min_interest_rate" not in item:
-                                item["min_interest_rate"] = rate
-                                item["max_interest_rate"] = rate
-                            else:
-                                item["min_interest_rate"] = min(item["min_interest_rate"], rate)
-                                item["max_interest_rate"] = max(item["max_interest_rate"], rate)
-        
-        if "min_interest_rate" in item:
-            logger.info(
-                f"✅ テーブルから金利抽出: {item['min_interest_rate']}% - {item['max_interest_rate']}%"
-            )
-    
-    def _extract_loan_amounts(self, soup: BeautifulSoup, item: Dict[str, Any]) -> None:
-        """融資金額を抽出（card.pyの改良版を使用）"""
-        full_text = soup.get_text()
-        logger.info(f"🔍 融資金額抽出開始 - テキストサンプル: {full_text[:200]}...")
-        
-        # 改善された正規表現パターン（優先順位順）
-        amount_patterns = [
-            # 「10万円～1,000万円」「10万～1000万円」形式
-            (r"(\d+(?:,\d{3})*)\s*万円?\s*[〜～から]\s*(\d+(?:,\d{3})*)\s*万円", "範囲指定（万円単位）"),
-            # 「100,000円～10,000,000円」形式 
-            (r"(\d+(?:,\d{3})*)\s*円\s*[〜～から]\s*(\d+(?:,\d{3})*)\s*円", "範囲指定（円単位）"),
-            # 「最高1,000万円」「限度額1000万円」形式
-            (r"(?:最高|限度額|上限|最大)\s*(\d+(?:,\d{3})*)\s*万円", "上限のみ（万円単位）"),
-            # 「最高10,000,000円」形式
-            (r"(?:最高|限度額|上限|最大)\s*(\d+(?:,\d{3})*)\s*円", "上限のみ（円単位）"),
-        ]
-        
-        for pattern, pattern_type in amount_patterns:
-            match = re.search(pattern, full_text)
-            if match:
-                logger.info(f"🎯 パターンマッチ: {pattern_type} - マッチ内容: {match.group()}")
-                
-                groups = match.groups()
-                if len(groups) == 2:
-                    # 範囲指定の場合
-                    min_amount = int(groups[0].replace(",", ""))
-                    max_amount = int(groups[1].replace(",", ""))
-                    
-                    # 万円単位か円単位かで調整
-                    if "万円" in pattern:
-                        item["min_loan_amount"] = min_amount * 10000
-                        item["max_loan_amount"] = max_amount * 10000
-                    else:
-                        item["min_loan_amount"] = min_amount
-                        item["max_loan_amount"] = max_amount
-                        
-                elif len(groups) == 1:
-                    # 上限のみの場合
-                    max_amount = int(groups[0].replace(",", ""))
-                    
-                    # 万円単位か円単位かで調整
-                    if "万円" in pattern:
-                        default_min = self._get_default_min_loan_amount()
-                        item["min_loan_amount"] = default_min
-                        item["max_loan_amount"] = max_amount * 10000
-                    else:
-                        default_min = self._get_default_min_loan_amount()
-                        item["min_loan_amount"] = default_min
-                        item["max_loan_amount"] = max_amount
-                
-                logger.info(
-                    f"✅ 融資金額範囲 ({pattern_type}): {item['min_loan_amount']:,}円 - {item['max_loan_amount']:,}円"
-                )
-                return
-        
-        # デフォルト値設定（継承クラスでオーバーライド）
-        default_amounts = self._get_default_loan_amounts()
-        item["min_loan_amount"] = default_amounts[0]
-        item["max_loan_amount"] = default_amounts[1]
-        logger.info("⚠️ 融資金額が取得できませんでした。デフォルト値を使用")
-    
-    def _extract_loan_periods(self, soup: BeautifulSoup, item: Dict[str, Any]) -> None:
-        """融資期間を抽出"""
-        full_text = soup.get_text()
-        
-        # 共通期間パターン
-        period_patterns = [
-            (r"(\d+)\s*年.*?自動更新", "自動更新期間"),
-            (r"契約期間.*?(\d+)\s*年", "契約期間"),
-            (r"最大\s*(\d+)\s*年\s*(\d+)\s*[ヵヶ]月", "年月形式"),
-            (r"最大\s*(\d+)\s*年", "最長年数"),
-            (r"(\d+)\s*年間", "年間契約"),
-        ]
-        
-        for pattern, pattern_type in period_patterns:
-            match = re.search(pattern, full_text)
-            if match:
-                if pattern_type == "年月形式" and len(match.groups()) >= 2:
-                    years = int(match.group(1))
-                    months = int(match.group(2))
-                    max_months = years * 12 + months
-                    item["min_loan_term_months"] = self._get_default_min_loan_term()
-                    item["max_loan_term_months"] = max_months
-                else:
-                    years = int(match.group(1))
-                    item["min_loan_term_months"] = self._get_default_min_loan_term()
-                    item["max_loan_term_months"] = years * 12
-                
-                logger.info(
-                    f"✅ 融資期間: {item.get('min_loan_term_months', 0)}ヶ月 - {item.get('max_loan_term_months', 0)}ヶ月 ({pattern_type})"
-                )
-                return
-        
-        # デフォルト値設定
-        default_terms = self._get_default_loan_terms()
-        item["min_loan_term_months"] = default_terms[0]
-        item["max_loan_term_months"] = default_terms[1]
-        logger.info("⚠️ 融資期間が取得できませんでした。デフォルト値を使用")
-    
-    def _extract_age_requirements(self, soup: BeautifulSoup, item: Dict[str, Any]) -> None:
-        """年齢制限を抽出"""
-        full_text = soup.get_text()
-        
-        age_patterns = [
-            r"満(\d+)歳以上.*?満(\d+)歳未満",
-            r"満(\d+)歳以上.*?満(\d+)歳以下", 
-            r"(\d+)歳以上.*?(\d+)歳以下",
-            r"(\d+)歳[〜～](\d+)歳",
-        ]
-        
-        for pattern in age_patterns:
-            match = re.search(pattern, full_text)
-            if match:
-                item["min_age"] = int(match.group(1))
-                max_age_value = int(match.group(2))
-                
-                # 「未満」の場合は-1する（75歳未満 = 74歳以下）
-                if "未満" in pattern:
-                    item["max_age"] = max_age_value - 1
-                else:
-                    item["max_age"] = max_age_value
-                
-                logger.info(f"✅ 年齢制限: {item['min_age']}歳 - {item['max_age']}歳")
-                return
-        
-        # デフォルト値
-        default_ages = self._get_default_age_range()
-        item["min_age"] = default_ages[0]
-        item["max_age"] = default_ages[1]
-    
-    def _extract_detailed_requirements(self, soup: BeautifulSoup, item: Dict[str, Any]) -> None:
-        """収入条件、保証人要件、商品特徴を抽出"""
-        full_text = soup.get_text()
-        
-        # 収入条件
-        income_requirements = []
-        if "安定した収入" in full_text:
-            income_requirements.append("安定した収入があること")
-        if "継続的な収入" in full_text:
-            income_requirements.append("継続的な収入があること")
-        
-        item["income_requirements"] = "; ".join(income_requirements) if income_requirements else "安定した収入があること"
-        
-        # 保証人要件（継承クラスでカスタマイズ可能）
-        item["guarantor_requirements"] = self._extract_guarantor_requirements(full_text)
-        
-        # 商品特徴（継承クラスでカスタマイズ可能）
-        item["special_features"] = self._extract_special_features(full_text)
-        
-        logger.info(f"✅ 商品特徴: {item['special_features']}")
-    
-    def _extract_guarantor_requirements(self, full_text: str) -> str:
-        """保証人要件を抽出（継承クラスでオーバーライド可能）"""
-        if "保証人" in full_text and "不要" in full_text:
-            return "原則不要（保証会社が保証）"
-        elif "保証会社" in full_text:
-            return "保証会社による保証"
-        return ""
-    
-    def _extract_special_features(self, full_text: str) -> str:
-        """商品特徴を抽出（継承クラスでオーバーライド可能）"""
-        features = []
-        
-        # 共通特徴
-        if "WEB" in full_text and ("申込" in full_text or "完結" in full_text):
-            features.append("WEB申込対応")
-        if "来店不要" in full_text:
-            features.append("来店不要")
-        if "ATM" in full_text:
-            features.append("ATM利用可能")
-        
-        return "; ".join(features)
-    
-    def _extract_repayment_method(self, soup: BeautifulSoup, item: Dict[str, Any]) -> None:
-        """返済方法を抽出"""
-        full_text = soup.get_text()
-        
-        repayment_methods = []
-        if "自動振替" in full_text:
-            repayment_methods.append("口座自動振替")
-        if "元利均等" in full_text:
-            repayment_methods.append("元利均等返済")
-        if "随時返済" in full_text:
-            repayment_methods.append("随時返済可能")
-        
-        if not repayment_methods:
-            repayment_methods.append(self._get_default_repayment_method())
-        
-        item["repayment_method"] = "; ".join(repayment_methods)
-        logger.info(f"✅ 返済方法: {item['repayment_method']}")
-    
-    # 継承クラスでオーバーライドするべきデフォルト値メソッド
-    def _get_default_interest_rates(self) -> Tuple[float, float]:
-        """デフォルト金利範囲"""
-        return (2.0, 14.5)
-    
-    def _get_default_loan_amounts(self) -> Tuple[int, int]:
-        """デフォルト融資金額範囲"""
-        return (100000, 10000000)  # 10万円〜1000万円
-    
-    def _get_default_min_loan_amount(self) -> int:
-        """デフォルト最小融資額"""
-        return 100000  # 10万円
-    
-    def _get_default_loan_terms(self) -> Tuple[int, int]:
-        """デフォルト融資期間範囲（ヶ月）"""
-        return (12, 36)  # 1年〜3年
-    
-    def _get_default_min_loan_term(self) -> int:
-        """デフォルト最小融資期間（ヶ月）"""
-        return 12  # 1年
-    
-    def _get_default_age_range(self) -> Tuple[int, int]:
-        """デフォルト年齢範囲"""
-        return (20, 75)
-    
-    def _get_default_repayment_method(self) -> str:
-        """デフォルト返済方法"""
-        return "口座自動振替"
-
-    # =========================
-    # 改良版抽出ロジック統合
-    # =========================
-    
-    def _extract_structured_content(self, soup: BeautifulSoup) -> Dict[str, Any]:
-        """
-        構造化コンテンツの抽出（改良版）
-        """
-        result: Dict[str, Any] = {}
-        
-        # 1. テーブルデータを最優先で抽出
-        table_data = self._extract_loan_table_data(soup)
-        result.update(table_data)
-        
-        # 2. 詳細金利テーブルで補完
-        if "min_interest_rate" not in result:
-            detailed_rates = self._extract_detailed_rate_table(soup)
-            if detailed_rates:
-                result["min_interest_rate"] = detailed_rates[0]
-                result["max_interest_rate"] = detailed_rates[1]
-        
-        # 3. 商品概要で補完
-        overview_data = self._extract_product_overview(soup)
-        
-        # 4. 製品固有の抽出ロジック
-        product_type = self._get_product_type()
-        if product_type:
-            result.update(self._extract_product_specific_data(soup, product_type))
-        
-        return result
-    
-    def _extract_loan_table_data(self, soup: BeautifulSoup) -> Dict[str, Any]:
-        """テーブル形式のローンデータを抽出"""
-        result: Dict[str, Any] = {}
-        
-        tables = soup.find_all('table')
-        
-        for table in tables:
-            rows = table.find_all('tr')
-            
-            for row in rows:
-                cells = row.find_all(['td', 'th'])
-                if len(cells) >= 2:
-                    header = cells[0].get_text().strip()
-                    content = cells[1].get_text().strip()
-                    
-                    # 融資限度額の抽出
-                    if "限度額" in header or "借入限度額" in header:
-                        amount_match = re.search(r"(\d+(?:,\d{3})*)\s*[〜～]\s*(\d+(?:,\d{3})*)\s*万円", content)
-                        if amount_match:
-                            result["min_loan_amount"] = int(amount_match.group(1).replace(",", "")) * 10000
-                            result["max_loan_amount"] = int(amount_match.group(2).replace(",", "")) * 10000
-                            logger.info(f"✅ テーブルから融資限度額: {result['min_loan_amount']:,}円 - {result['max_loan_amount']:,}円")
-                    
-                    # 金利の抽出
-                    elif "利率" in header or "金利" in header:
-                        rate_patterns = [
-                            r"(\d+\.\d+)\s*[%％]\s*[〜～]\s*(\d+\.\d+)\s*[%％]",  # 範囲
-                            r"年\s*(\d+\.\d+)\s*[%％]",  # 単一年率
-                            r"(\d+\.\d+)\s*[%％]",  # 単一率
-                        ]
-                        
-                        for pattern in rate_patterns:
-                            rate_match = re.search(pattern, content)
-                            if rate_match:
-                                groups = rate_match.groups()
-                                if len(groups) == 2:
-                                    result["min_interest_rate"] = float(groups[0])
-                                    result["max_interest_rate"] = float(groups[1])
-                                    logger.info(f"✅ テーブルから金利範囲: {result['min_interest_rate']}% - {result['max_interest_rate']}%")
-                                elif len(groups) == 1:
-                                    rate = float(groups[0])
-                                    result["min_interest_rate"] = rate
-                                    result["max_interest_rate"] = rate
-                                    logger.info(f"✅ テーブルから単一金利: {rate}%")
-                                break
-                    
-                    # 融資期間の抽出
-                    elif "期間" in header or "返済期間" in header:
-                        period_match = re.search(r"(\d+)\s*年", content)
-                        if period_match:
-                            years = int(period_match.group(1))
-                            result["max_loan_term_months"] = years * 12
-                            result["min_loan_term_months"] = 12
-                            logger.info(f"✅ テーブルから融資期間: {result['max_loan_term_months']}ヶ月")
-        
-        return result
-    
-    def _extract_detailed_rate_table(self, soup: BeautifulSoup) -> Optional[Tuple[float, float]]:
-        """詳細金利テーブルから金利範囲を抽出"""
-        tables = soup.find_all('table')
-        rates = []
-        
-        for table in tables:
-            rows = table.find_all('tr')
-            
-            for row in rows:
-                cells = row.find_all(['td', 'th'])
-                
-                for cell in cells:
-                    cell_text = cell.get_text().strip()
-                    rate_match = re.search(r"(\d+\.\d+)\s*[%％]", cell_text)
-                    if rate_match:
-                        rate = float(rate_match.group(1))
-                        # 合理的な金利範囲内かチェック (0.1% - 20%)
-                        if 0.1 <= rate <= 20.0:
-                            rates.append(rate)
-        
-        if rates:
-            min_rate = min(rates)
-            max_rate = max(rates)
-            logger.info(f"✅ 詳細テーブルから金利範囲: {min_rate}% - {max_rate}%")
-            return (min_rate, max_rate)
-        
-        return None
-    
-    def _extract_product_overview(self, soup: BeautifulSoup) -> Dict[str, str]:
-        """商品概要セクションからデータを抽出"""
-        overview_data = {}
-        
-        overview_headers = soup.find_all(['h2', 'h3', 'h4'], string=re.compile(r'商品概要|商品詳細|商品内容'))
-        
-        for header in overview_headers:
-            next_elements = header.find_all_next()
-            
-            for elem in next_elements[:20]:
-                text = elem.get_text().strip()
-                
-                # 金利情報
-                if "金利" in text or "利率" in text:
-                    rate_match = re.search(r"(\d+\.\d+)\s*[%％]\s*[〜～]\s*(\d+\.\d+)\s*[%％]", text)
-                    if rate_match:
-                        overview_data["interest_rate_range"] = f"{rate_match.group(1)}%-{rate_match.group(2)}%"
-                
-                # 融資限度額
-                if "限度額" in text:
-                    amount_match = re.search(r"(\d+(?:,\d{3})*)\s*万円", text)
-                    if amount_match:
-                        overview_data["max_limit"] = f"{amount_match.group(1)}万円"
-                
-                # 次のセクションに到達したら終了
-                if elem.name in ['h2', 'h3', 'h4'] and elem != header:
-                    break
-        
-        return overview_data
-    
-    def _get_product_type(self) -> str:
-        """商品タイプを判定"""
-        loan_type = self.get_loan_type()
-        loan_category = self.get_loan_category()
-        
-        if "カードローン" in loan_category:
-            return "card"
-        elif "教育" in loan_type:
-            return "education"
-        elif "自動車" in loan_type or "マイカー" in loan_category:
-            return "mycar"
-        else:
-            return "general"
-    
-    def _extract_product_specific_data(self, soup: BeautifulSoup, product_type: str) -> Dict[str, Any]:
-        """商品タイプに応じた固有データの抽出"""
         result: Dict[str, Any] = {}
         full_text = soup.get_text()
         
@@ -1338,5 +709,4 @@
             "freeloan": (6, 84),      # 6ヶ月〜7年
             "omatomeloan": (6, 120),  # 6ヶ月〜10年
         }
-        return terms.get(self.product_type, (12, 84))
->>>>>>> 5200564a
+        return terms.get(self.product_type, (12, 84))