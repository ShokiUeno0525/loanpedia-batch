"""
統合スクレイピング実行モジュール

全ての金融機関のスクレイピングを統合実行
"""

import logging
from datetime import datetime
<<<<<<< HEAD
from typing import List, Dict, Optional
=======
from typing import List, Dict, Optional, Any, cast

# 型定義のインポート（相対インポートで上位ディレクトリから）
# 型は各スクレイパーが返す辞書およびサマリー辞書を使用
>>>>>>> 5200564a

from aomori_michinoku_bank.mycar import AomorimichinokuBankScraper

# データベースライブラリをインポート
try:
    import sys
    import os
    sys.path.append(os.path.join(os.path.dirname(__file__), '..', 'database'))
    from loan_database import get_database_config
    DATABASE_AVAILABLE = True
except ImportError:
    DATABASE_AVAILABLE = False
    get_database_config = None

logger = logging.getLogger(__name__)


class LoanScrapingOrchestrator:
    """
    全金融機関のローン情報スクレイピングを統括するオーケストレーター
    """
    
    def __init__(self, save_to_db=False):
        # データベース設定を取得
        db_config = None
        if save_to_db and DATABASE_AVAILABLE and get_database_config:
            db_config = get_database_config()
        
        self.save_to_db = save_to_db
        self.scrapers = {
            'aomori_michinoku': AomorimichinokuBankScraper(),
        }
        self.results = []
        self.errors = []

<<<<<<< HEAD
    def run_all_scrapers(self) -> Dict:
=======
    def run_all_scrapers(self) -> Dict[str, Any]:
>>>>>>> 5200564a
        """
        全てのスクレイパーを実行
        
        Returns:
            Dict: 実行結果サマリー
        """
        logger.info("全金融機関のスクレイピングを開始")
        start_time = datetime.now()
        
        success_count = 0
        error_count = 0
        
        for institution_name, scraper in self.scrapers.items():
            try:
                logger.info(f"{institution_name} のスクレイピングを開始")
                result = scraper.scrape_loan_info()
                
                if result:
                    self.results.append(result)
                    success_count += 1
                    logger.info(f"✅ {institution_name} 成功")
                else:
                    error_count += 1
                    self.errors.append(f"{institution_name}: データ取得失敗")
                    logger.error(f"❌ {institution_name} データ取得失敗")
                    
            except Exception as e:
                error_count += 1
                self.errors.append(f"{institution_name}: {str(e)}")
                logger.error(f"❌ {institution_name} エラー: {e}")
        
        end_time = datetime.now()
        duration = (end_time - start_time).total_seconds()
        
        summary = {
            'start_time': start_time.isoformat(),
            'end_time': end_time.isoformat(),
            'duration_seconds': duration,
            'total_scrapers': len(self.scrapers),
            'success_count': success_count,
            'error_count': error_count,
            'results': self.results,
            'errors': self.errors
        }
        
        logger.info(f"スクレイピング完了: 成功{success_count}件、エラー{error_count}件、実行時間{duration:.1f}秒")
        
        return summary

<<<<<<< HEAD
    def run_single_scraper(self, institution_name: str) -> Optional[Dict]:
=======
    def run_single_scraper(self, institution_name: str) -> Optional[Dict[str, Any]]:
>>>>>>> 5200564a
        """
        指定した金融機関のスクレイパーのみ実行
        
        Args:
            institution_name: 金融機関名
            
        Returns:
            Optional[Dict]: スクレイピング結果
        """
        if institution_name not in self.scrapers:
            logger.error(f"指定された金融機関が見つかりません: {institution_name}")
            logger.info(f"利用可能な金融機関: {list(self.scrapers.keys())}")
            return None
            
        scraper = self.scrapers[institution_name]
        
        try:
            logger.info(f"{institution_name} のスクレイピングを開始")
            result = scraper.scrape_loan_info()
            
            if result:
                logger.info(f"✅ {institution_name} 成功")
<<<<<<< HEAD
                return result
=======
                return cast(Dict[str, Any], result)
>>>>>>> 5200564a
            else:
                logger.error(f"❌ {institution_name} データ取得失敗")
                return None
                
        except Exception as e:
            logger.error(f"❌ {institution_name} エラー: {e}")
            return None

    def get_available_scrapers(self) -> List[str]:
        """
        利用可能なスクレイパー一覧を取得
        
        Returns:
            List[str]: スクレイパー名のリスト
        """
        return list(self.scrapers.keys())


def main():
    """メイン実行関数"""
    import argparse
    
    # コマンドライン引数の設定
    parser = argparse.ArgumentParser(description='ローン情報スクレイピング統合実行')
    parser.add_argument('--save-to-db', action='store_true', help='データベースに保存する')
    parser.add_argument('--institution', type=str, help='特定の金融機関のみ実行')
    args = parser.parse_args()
    
    logging.basicConfig(
        level=logging.INFO,
        format='%(asctime)s - %(name)s - %(levelname)s - %(message)s'
    )
    
    if args.save_to_db:
        logger.info("データベース保存モードで実行します")
    
    orchestrator = LoanScrapingOrchestrator(save_to_db=args.save_to_db)
    
    if args.institution:
        # 特定の金融機関のみ実行
        result = orchestrator.run_single_scraper(args.institution)
        if result:
            print(f"\n✅ {args.institution} スクレイピング成功")
            print(f"商品名: {result.get('product_name', 'N/A')}")
            if 'min_interest_rate' in result:
                print(f"金利: {result['min_interest_rate']}% - {result.get('max_interest_rate', 'N/A')}%")
        else:
            print(f"\n❌ {args.institution} スクレイピング失敗")
        return
    
    # 全スクレイパー実行
    summary = orchestrator.run_all_scrapers()
    
    print("\n" + "="*50)
    print("スクレイピング結果サマリー")
    print("="*50)
    print(f"実行時間: {summary['duration_seconds']:.1f}秒")
    print(f"成功: {summary['success_count']}件")
    print(f"エラー: {summary['error_count']}件")
    
    if summary['results']:
        print(f"\n取得データ:")
        for i, result in enumerate(summary['results'], 1):
            print(f"{i}. {result['institution_name']}: {result['product_name']}")
            if 'min_interest_rate' in result:
                print(f"   金利: {result['min_interest_rate']}% - {result.get('max_interest_rate', 'N/A')}%")
            if 'max_loan_amount' in result:
                print(f"   融資額: 最大{result['max_loan_amount']:,}円")
    
    if summary['errors']:
        print(f"\nエラー:")
        for error in summary['errors']:
            print(f"  - {error}")


if __name__ == "__main__":
    main()<|MERGE_RESOLUTION|>--- conflicted
+++ resolved
@@ -6,14 +6,10 @@
 
 import logging
 from datetime import datetime
-<<<<<<< HEAD
-from typing import List, Dict, Optional
-=======
 from typing import List, Dict, Optional, Any, cast
 
 # 型定義のインポート（相対インポートで上位ディレクトリから）
 # 型は各スクレイパーが返す辞書およびサマリー辞書を使用
->>>>>>> 5200564a
 
 from aomori_michinoku_bank.mycar import AomorimichinokuBankScraper
 
@@ -49,11 +45,7 @@
         self.results = []
         self.errors = []
 
-<<<<<<< HEAD
-    def run_all_scrapers(self) -> Dict:
-=======
     def run_all_scrapers(self) -> Dict[str, Any]:
->>>>>>> 5200564a
         """
         全てのスクレイパーを実行
         
@@ -103,11 +95,7 @@
         
         return summary
 
-<<<<<<< HEAD
-    def run_single_scraper(self, institution_name: str) -> Optional[Dict]:
-=======
     def run_single_scraper(self, institution_name: str) -> Optional[Dict[str, Any]]:
->>>>>>> 5200564a
         """
         指定した金融機関のスクレイパーのみ実行
         
@@ -130,11 +118,7 @@
             
             if result:
                 logger.info(f"✅ {institution_name} 成功")
-<<<<<<< HEAD
-                return result
-=======
                 return cast(Dict[str, Any], result)
->>>>>>> 5200564a
             else:
                 logger.error(f"❌ {institution_name} データ取得失敗")
                 return None
