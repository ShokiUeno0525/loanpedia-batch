--- conflicted
+++ resolved
@@ -1,120 +1,109 @@
-"""
-青い森信用金庫専用 Lambda ハンドラー
-"""
-
-import json
-import logging
-import os
-import sys
-from datetime import datetime
-from typing import Dict, Any
-
-# プロジェクトルートをパスに追加
-sys.path.append('/var/task')
-sys.path.append('/var/task/scrapers')
-sys.path.append('/var/task/database')
-
-logger = logging.getLogger()
-logger.setLevel(logging.INFO)
-
-def lambda_handler(event: Dict[str, Any], context: Any) -> Dict[str, Any]:
-    """
-    青い森信用金庫専用 Lambda ハンドラー関数
-    
-    Args:
-        event: Lambda イベントデータ
-        context: Lambda コンテキスト
-        
-    Returns:
-        Dict[str, Any]: 実行結果
-    """
-    logger.info("青い森信用金庫のスクレイピングを開始")
-    logger.info(f"Event: {json.dumps(event, ensure_ascii=False)}")
-    
-    try:
-<<<<<<< HEAD
-        # 青い森信用金庫スクレイパーをインポート
-        from scrapers.aoimori_shinkin import AoimoriShinkinScraper
-
-        # データベース保存を有効化（設定の詳細はスクレイパー側に委譲）
-        save_to_db = os.environ.get('SAVE_TO_DB', 'true').lower() == 'true'
-
-        # スクレイパーを初期化（db_configは内部で解決）
-        scraper = AoimoriShinkinScraper(save_to_db=save_to_db)
-=======
-        # データベース保存を有効化
-        save_to_db = os.environ.get('SAVE_TO_DB', 'true').lower() == 'true'
-        
-        # 青い森信用金庫スクレイパーをインポート
-        from scrapers.aoimori_shinkin import AoimoriShinkinScraper
-        
-        # データベース設定を取得
-        db_config = None
-        if save_to_db:
-            try:
-                from database.loan_database import get_database_config
-                db_config = get_database_config()
-            except ImportError:
-                logger.warning("データベース設定の取得に失敗、ローカル保存のみ実行")
-                save_to_db = False
-        
-        # スクレイパーを初期化
-        scraper = AoimoriShinkinScraper(save_to_db=save_to_db, db_config=db_config)
->>>>>>> ba9a3322
-        
-        # スクレイピング実行
-        result = scraper.scrape_loan_info()
-        
-        if result:
-            response = {
-                'statusCode': 200,
-                'body': {
-                    'success': True,
-                    'message': '青い森信用金庫のスクレイピング成功',
-                    'institution': 'aoimori_shinkin',
-                    'result': result,
-                    'timestamp': datetime.now().isoformat()
-                }
-            }
-            logger.info("青い森信用金庫のスクレイピング成功")
-        else:
-            response = {
-                'statusCode': 500,
-                'body': {
-                    'success': False,
-                    'message': '青い森信用金庫のスクレイピング失敗',
-                    'institution': 'aoimori_shinkin',
-                    'timestamp': datetime.now().isoformat()
-                }
-            }
-            logger.error("青い森信用金庫のスクレイピング失敗")
-        
-        return response
-        
-    except ImportError as e:
-        error_msg = f"モジュールインポートエラー: {str(e)}"
-        logger.error(error_msg)
-        return {
-            'statusCode': 500,
-            'body': {
-                'success': False,
-                'error': 'ImportError',
-                'message': error_msg,
-                'institution': 'aoimori_shinkin',
-                'timestamp': datetime.now().isoformat()
-            }
-        }
-        
-    except Exception as e:
-        error_msg = f"予期しないエラー: {str(e)}"
-        logger.error(error_msg, exc_info=True)
-        return {
-            'statusCode': 500,
-            'body': {
-                'success': False,
-                'error': 'UnexpectedError',
-                'message': error_msg,
-                'institution': 'aoimori_shinkin',
-                'timestamp': datetime.now().isoformat()
-            }
+"""
+青い森信用金庫専用 Lambda ハンドラー
+"""
+
+import json
+import logging
+import os
+import sys
+from datetime import datetime
+from typing import Dict, Any
+
+# プロジェクトルートをパスに追加
+sys.path.append('/var/task')
+sys.path.append('/var/task/scrapers')
+sys.path.append('/var/task/database')
+
+logger = logging.getLogger()
+logger.setLevel(logging.INFO)
+
+def lambda_handler(event: Dict[str, Any], context: Any) -> Dict[str, Any]:
+    """
+    青い森信用金庫専用 Lambda ハンドラー関数
+    
+    Args:
+        event: Lambda イベントデータ
+        context: Lambda コンテキスト
+        
+    Returns:
+        Dict[str, Any]: 実行結果
+    """
+    logger.info("青い森信用金庫のスクレイピングを開始")
+    logger.info(f"Event: {json.dumps(event, ensure_ascii=False)}")
+    
+    try:
+        # データベース保存を有効化
+        save_to_db = os.environ.get('SAVE_TO_DB', 'true').lower() == 'true'
+        
+        # 青い森信用金庫スクレイパーをインポート
+        from scrapers.aoimori_shinkin import AoimoriShinkinScraper
+        
+        # データベース設定を取得
+        db_config = None
+        if save_to_db:
+            try:
+                from database.loan_database import get_database_config
+                db_config = get_database_config()
+            except ImportError:
+                logger.warning("データベース設定の取得に失敗、ローカル保存のみ実行")
+                save_to_db = False
+        
+        # スクレイパーを初期化
+        scraper = AoimoriShinkinScraper(save_to_db=save_to_db, db_config=db_config)
+        
+        # スクレイピング実行
+        result = scraper.scrape_loan_info()
+        
+        if result:
+            response = {
+                'statusCode': 200,
+                'body': {
+                    'success': True,
+                    'message': '青い森信用金庫のスクレイピング成功',
+                    'institution': 'aoimori_shinkin',
+                    'result': result,
+                    'timestamp': datetime.now().isoformat()
+                }
+            }
+            logger.info("青い森信用金庫のスクレイピング成功")
+        else:
+            response = {
+                'statusCode': 500,
+                'body': {
+                    'success': False,
+                    'message': '青い森信用金庫のスクレイピング失敗',
+                    'institution': 'aoimori_shinkin',
+                    'timestamp': datetime.now().isoformat()
+                }
+            }
+            logger.error("青い森信用金庫のスクレイピング失敗")
+        
+        return response
+        
+    except ImportError as e:
+        error_msg = f"モジュールインポートエラー: {str(e)}"
+        logger.error(error_msg)
+        return {
+            'statusCode': 500,
+            'body': {
+                'success': False,
+                'error': 'ImportError',
+                'message': error_msg,
+                'institution': 'aoimori_shinkin',
+                'timestamp': datetime.now().isoformat()
+            }
+        }
+        
+    except Exception as e:
+        error_msg = f"予期しないエラー: {str(e)}"
+        logger.error(error_msg, exc_info=True)
+        return {
+            'statusCode': 500,
+            'body': {
+                'success': False,
+                'error': 'UnexpectedError',
+                'message': error_msg,
+                'institution': 'aoimori_shinkin',
+                'timestamp': datetime.now().isoformat()
+            }
         }